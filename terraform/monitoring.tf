# terraform/monitoring.tf

# BigQuery dataset for logs
data "google_bigquery_dataset" "security_logs" {
  dataset_id = "security_logs"
  project    = var.project_id
}

<<<<<<< HEAD
# Explicitly create BigQuery table with proper IAM permissions
resource "google_bigquery_table" "alerts" {
  dataset_id = data.google_bigquery_dataset.security_logs.dataset_id
  project    = var.project_id
  table_id   = "alerts"
  deletion_protection = false  # Set to true in production

  schema = jsonencode([
    {
      name = "alert_name"
      type = "STRING"
      mode = "REQUIRED"
    },
    {
      name = "severity"
      type = "STRING"
      mode = "REQUIRED"
    },
    {
      name = "instance"
      type = "STRING"
      mode = "REQUIRED"
    },
    {
      name = "description"
      type = "STRING"
      mode = "NULLABLE"
    },
    {
      name = "timestamp"
      type = "TIMESTAMP"
      mode = "REQUIRED"
    }
  ])

  time_partitioning {
    type  = "DAY"
    field = "timestamp"
  }

  lifecycle {
    prevent_destroy = false  # Set to true in production
    ignore_changes = [
      schema,
      labels,
      encryption_configuration,
      expiration_time,
      last_modified_time
    ]
  }
}

# Add necessary BigQuery IAM permissions
resource "google_project_iam_binding" "bigquery_admin" {
  project = var.project_id
  role    = "roles/bigquery.admin"
  members = [
    "serviceAccount:${var.service_account_email}",
    google_logging_project_sink.security_sink.writer_identity
  ]
=======
# Check if alerts table exists
resource "null_resource" "check_alerts_table" {
  provisioner "local-exec" {
    command = <<EOT
      table_exists=$(bq query --nouse_legacy_sql 'SELECT table_id FROM `${var.project_id}.security_logs.__TABLES__` WHERE table_id = "alerts"')
      if [ -n "$table_exists" ]; then
        echo "Table exists, skipping creation"
      else
        bq mk --table \
          --schema '[{"name":"alert_name","type":"STRING","mode":"REQUIRED"},{"name":"severity","type":"STRING","mode":"REQUIRED"},{"name":"instance","type":"STRING","mode":"REQUIRED"},{"name":"description","type":"STRING","mode":"NULLABLE"},{"name":"timestamp","type":"TIMESTAMP","mode":"REQUIRED"}]' \
          --time_partitioning_field timestamp \
          --time_partitioning_type DAY \
          ${var.project_id}:security_logs.alerts
      fi
    EOT
  }

  triggers = {
    # Only run when there are actual changes to monitor
    schema_hash = sha256(jsonencode([
      {"name":"alert_name","type":"STRING","mode":"REQUIRED"},
      {"name":"severity","type":"STRING","mode":"REQUIRED"},
      {"name":"instance","type":"STRING","mode":"REQUIRED"},
      {"name":"description","type":"STRING","mode":"NULLABLE"},
      {"name":"timestamp","type":"TIMESTAMP","mode":"REQUIRED"}
    ]))
  }
>>>>>>> 4dbf8bec
}

# PubSub topic for alerts
resource "google_pubsub_topic" "prometheus_alerts" {
  name = "prometheus-alerts"
  lifecycle {
    prevent_destroy = true
    ignore_changes = [
      labels,
      message_retention_duration
    ]
  }
}

# Cloud Function
resource "google_storage_bucket" "function_bucket" {
  name     = "${var.project_id}-functions"
  location = var.region
  uniform_bucket_level_access = true
  lifecycle {
    prevent_destroy = true
    ignore_changes = [
      labels,
      force_destroy,
      uniform_bucket_level_access,
      versioning
    ]
  }
}

resource "google_storage_bucket_object" "function_archive" {
  name   = "function-${timestamp()}.zip"
  bucket = google_storage_bucket.function_bucket.name
  source = "${path.module}/function.zip"
  lifecycle {
    prevent_destroy = false
    ignore_changes = [
      detect_md5hash,
      metadata
    ]
  }
}

resource "google_project_iam_binding" "function_invoker" {
  project = var.project_id
  role    = "roles/cloudfunctions.invoker"
  members = ["serviceAccount:${var.service_account_email}"]
  lifecycle {
    prevent_destroy = true
    ignore_changes = [
      members
    ]
  }
}

resource "google_cloudfunctions_function" "alert_handler" {
  name        = "alert-handler"
  description = "Handles Prometheus alerts"
  runtime     = "python39"

  available_memory_mb   = 256
  source_archive_bucket = google_storage_bucket.function_bucket.name
  source_archive_object = google_storage_bucket_object.function_archive.name
  
  entry_point = "alert_handler"

  event_trigger {
    event_type = "google.pubsub.topic.publish"
    resource   = google_pubsub_topic.prometheus_alerts.name
  }

  environment_variables = {
    PROJECT_ID = var.project_id
  }

  service_account_email = var.service_account_email
  
  lifecycle {
    ignore_changes = [
      available_memory_mb,
      description,
      environment_variables,
      labels,
      max_instances,
      runtime,
      service_account_email,
      source_archive_bucket,
      source_archive_object,
      timeout,
      event_trigger 
    ]
  }

  depends_on = [
    null_resource.check_alerts_table
  ]
}

# Log sink with explicit permission
resource "google_logging_project_sink" "security_sink" {
  name        = "security-logs-sink"
  description = "Security logs export to BigQuery"
  
  destination = "bigquery.googleapis.com/projects/${var.project_id}/datasets/${data.google_bigquery_dataset.security_logs.dataset_id}"
  
  filter = <<-EOT
    resource.type="gce_instance" AND
    (
      jsonPayload.event_type="security_event" OR
      jsonPayload.type="high_cpu" OR
      jsonPayload.type="disk_space_low" OR
      jsonPayload.type="failed_logins" OR
      severity>=WARNING
    )
  EOT

  unique_writer_identity = true

  lifecycle {
    prevent_destroy = true
    ignore_changes = [
      description,
      filter,
      exclusions
    ]
  }
}<|MERGE_RESOLUTION|>--- conflicted
+++ resolved
@@ -6,7 +6,6 @@
   project    = var.project_id
 }
 
-<<<<<<< HEAD
 # Explicitly create BigQuery table with proper IAM permissions
 resource "google_bigquery_table" "alerts" {
   dataset_id = data.google_bigquery_dataset.security_logs.dataset_id
@@ -67,35 +66,6 @@
     "serviceAccount:${var.service_account_email}",
     google_logging_project_sink.security_sink.writer_identity
   ]
-=======
-# Check if alerts table exists
-resource "null_resource" "check_alerts_table" {
-  provisioner "local-exec" {
-    command = <<EOT
-      table_exists=$(bq query --nouse_legacy_sql 'SELECT table_id FROM `${var.project_id}.security_logs.__TABLES__` WHERE table_id = "alerts"')
-      if [ -n "$table_exists" ]; then
-        echo "Table exists, skipping creation"
-      else
-        bq mk --table \
-          --schema '[{"name":"alert_name","type":"STRING","mode":"REQUIRED"},{"name":"severity","type":"STRING","mode":"REQUIRED"},{"name":"instance","type":"STRING","mode":"REQUIRED"},{"name":"description","type":"STRING","mode":"NULLABLE"},{"name":"timestamp","type":"TIMESTAMP","mode":"REQUIRED"}]' \
-          --time_partitioning_field timestamp \
-          --time_partitioning_type DAY \
-          ${var.project_id}:security_logs.alerts
-      fi
-    EOT
-  }
-
-  triggers = {
-    # Only run when there are actual changes to monitor
-    schema_hash = sha256(jsonencode([
-      {"name":"alert_name","type":"STRING","mode":"REQUIRED"},
-      {"name":"severity","type":"STRING","mode":"REQUIRED"},
-      {"name":"instance","type":"STRING","mode":"REQUIRED"},
-      {"name":"description","type":"STRING","mode":"NULLABLE"},
-      {"name":"timestamp","type":"TIMESTAMP","mode":"REQUIRED"}
-    ]))
-  }
->>>>>>> 4dbf8bec
 }
 
 # PubSub topic for alerts
