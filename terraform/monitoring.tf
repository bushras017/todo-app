--- conflicted
+++ resolved
@@ -6,96 +6,59 @@
   project    = var.project_id
 }
 
-<<<<<<< HEAD
-# Explicitly create BigQuery table with proper IAM permissions
 resource "google_bigquery_table" "alerts" {
-  dataset_id = data.google_bigquery_dataset.security_logs.dataset_id
+  dataset_id = google_bigquery_dataset.security_logs.dataset_id
+  table_id   = "alerts"
   project    = var.project_id
-  table_id   = "alerts"
-  deletion_protection = false  # Set to true in production
 
-  schema = jsonencode([
-    {
-      name = "alert_name"
-      type = "STRING"
-      mode = "REQUIRED"
-    },
-    {
-      name = "severity"
-      type = "STRING"
-      mode = "REQUIRED"
-    },
-    {
-      name = "instance"
-      type = "STRING"
-      mode = "REQUIRED"
-    },
-    {
-      name = "description"
-      type = "STRING"
-      mode = "NULLABLE"
-    },
-    {
-      name = "timestamp"
-      type = "TIMESTAMP"
-      mode = "REQUIRED"
-    }
-  ])
+  deletion_protection = true  # Prevents accidental deletion
+
+  lifecycle {
+    prevent_destroy = true
+    ignore_changes = [
+      schema,                    # Ignore schema changes
+      labels,                    # Ignore label changes
+      encryption_configuration,  # Ignore encryption changes
+      expiration_time,          # Ignore expiration changes
+      last_modified_time        # Ignore modification time changes
+    ]
+    # This tells Terraform to create a new resource instead of failing
+    create_before_destroy = true
+  }
 
   time_partitioning {
-    type  = "DAY"
-    field = "timestamp"
+    type = "DAY"
   }
 
-  lifecycle {
-    prevent_destroy = false  # Set to true in production
-    ignore_changes = [
-      schema,
-      labels,
-      encryption_configuration,
-      expiration_time,
-      last_modified_time
-    ]
+  schema = <<EOF
+[
+  {
+    "name": "alert_name",
+    "type": "STRING",
+    "mode": "REQUIRED"
+  },
+  {
+    "name": "severity",
+    "type": "STRING",
+    "mode": "REQUIRED"
+  },
+  {
+    "name": "instance",
+    "type": "STRING",
+    "mode": "REQUIRED"
+  },
+  {
+    "name": "description",
+    "type": "STRING",
+    "mode": "NULLABLE"
+  },
+  {
+    "name": "timestamp",
+    "type": "TIMESTAMP",
+    "mode": "REQUIRED"
   }
-}
-
-# Add necessary BigQuery IAM permissions
-resource "google_project_iam_binding" "bigquery_admin" {
-  project = var.project_id
-  role    = "roles/bigquery.admin"
-  members = [
-    "serviceAccount:${var.service_account_email}",
-    google_logging_project_sink.security_sink.writer_identity
-  ]
-=======
-# Check if alerts table exists
-resource "null_resource" "check_alerts_table" {
-  provisioner "local-exec" {
-    command = <<EOT
-      table_exists=$(bq query --nouse_legacy_sql 'SELECT table_id FROM `${var.project_id}.security_logs.__TABLES__` WHERE table_id = "alerts"')
-      if [ -n "$table_exists" ]; then
-        echo "Table exists, skipping creation"
-      else
-        bq mk --table \
-          --schema '[{"name":"alert_name","type":"STRING","mode":"REQUIRED"},{"name":"severity","type":"STRING","mode":"REQUIRED"},{"name":"instance","type":"STRING","mode":"REQUIRED"},{"name":"description","type":"STRING","mode":"NULLABLE"},{"name":"timestamp","type":"TIMESTAMP","mode":"REQUIRED"}]' \
-          --time_partitioning_field timestamp \
-          --time_partitioning_type DAY \
-          ${var.project_id}:security_logs.alerts
-      fi
-    EOT
-  }
-
-  triggers = {
-    # Only run when there are actual changes to monitor
-    schema_hash = sha256(jsonencode([
-      {"name":"alert_name","type":"STRING","mode":"REQUIRED"},
-      {"name":"severity","type":"STRING","mode":"REQUIRED"},
-      {"name":"instance","type":"STRING","mode":"REQUIRED"},
-      {"name":"description","type":"STRING","mode":"NULLABLE"},
-      {"name":"timestamp","type":"TIMESTAMP","mode":"REQUIRED"}
-    ]))
-  }
->>>>>>> 4dbf8bec
+]
+EOF
 }
 
 # PubSub topic for alerts
@@ -131,7 +94,7 @@
   bucket = google_storage_bucket.function_bucket.name
   source = "${path.module}/function.zip"
   lifecycle {
-    prevent_destroy = false
+    prevent_destroy = false  # Allow updates for function deployments
     ignore_changes = [
       detect_md5hash,
       metadata
@@ -139,6 +102,7 @@
   }
 }
 
+# Added IAM binding for function service account
 resource "google_project_iam_binding" "function_invoker" {
   project = var.project_id
   role    = "roles/cloudfunctions.invoker"
@@ -171,8 +135,8 @@
     PROJECT_ID = var.project_id
   }
 
+  # Add service account
   service_account_email = var.service_account_email
-  
   lifecycle {
     ignore_changes = [
       available_memory_mb,
@@ -188,10 +152,6 @@
       event_trigger 
     ]
   }
-
-  depends_on = [
-    null_resource.check_alerts_table
-  ]
 }
 
 # Log sink with explicit permission
@@ -222,4 +182,17 @@
       exclusions
     ]
   }
+}
+
+# Add IAM binding for the log sink service account
+resource "google_project_iam_binding" "log_sink_writer" {
+  project = var.project_id
+  role    = "roles/bigquery.dataEditor"
+  members = [google_logging_project_sink.security_sink.writer_identity]
+  lifecycle {
+    prevent_destroy = true
+    ignore_changes = [
+      members
+    ]
+  }
 }