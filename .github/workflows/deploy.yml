--- conflicted
+++ resolved
@@ -53,17 +53,8 @@
       working-directory: ./terraform
       run: terraform init
 
-<<<<<<< HEAD
     - name: Terraform Validate
       working-directory: ./terraform
-=======
-    - name: Terraform Format Check
-      working-directory: ./terraform
-      run: terraform fmt -check
-
-    - name: Terraform Validate
-      working-directory: ./terraform
->>>>>>> 59504951
       run: terraform validate
 
     - name: Terraform Plan
@@ -78,7 +69,27 @@
 
     - name: Setup Database
       if: github.ref == 'refs/heads/main' && github.event_name == 'push'
-      run: |
+      working-directory: ./terraform
+      run: terraform apply -auto-approve
+
+    - name: Setup Database
+      if: github.ref == 'refs/heads/main' && github.event_name == 'push'
+      run: |
+        # Get DB server IP
+        DB_IP=$(terraform -chdir=terraform output -raw db_server_public_ip)
+        
+        # Configure PostgreSQL
+        gcloud compute ssh db-server --zone=${{ env.ZONE }} --command "
+          # Create database and user
+          sudo -u postgres psql -c \"CREATE USER django_user WITH PASSWORD '${{ secrets.DB_PASSWORD }}';\" || true
+          sudo -u postgres psql -c \"CREATE DATABASE django_db OWNER django_user;\" || true
+          
+          # Configure PostgreSQL networking
+          sudo sh -c 'echo \"host    django_db    django_user    10.0.0.0/24    md5\" >> /etc/postgresql/12/main/pg_hba.conf'
+          sudo sed -i \"s/#listen_addresses = 'localhost'/listen_addresses = '*'/\" /etc/postgresql/12/main/postgresql.conf
+          
+          # Restart PostgreSQL
+          sudo systemctl restart postgresql"
         # Get DB server IP
         DB_IP=$(terraform -chdir=terraform output -raw db_server_public_ip)
         
@@ -109,8 +120,12 @@
         DB_NAME=django_db
         DB_USER=django_user
         DB_PASSWORD=${{ secrets.DB_PASSWORD }}
+        DB_NAME=django_db
+        DB_USER=django_user
+        DB_PASSWORD=${{ secrets.DB_PASSWORD }}
         DB_HOST=$DB_IP
         DB_PORT=5432
+        ALLOWED_HOSTS=$WEB_IP,localhost,127.0.0.1
         ALLOWED_HOSTS=$WEB_IP,localhost,127.0.0.1
         GOOGLE_CLOUD_PROJECT=${{ secrets.GCP_PROJECT_ID }}
         EOF
@@ -123,6 +138,7 @@
         mkdir -p $DEPLOY_DIR/staticfiles
 
         # Setup on web server
+        # Setup on web server
         gcloud compute ssh web-server --zone=${{ env.ZONE }} --command "
           # Setup directories and permissions
           sudo mkdir -p /opt/django-app /opt/django-app/logs
@@ -147,11 +163,35 @@
           [Install]
           WantedBy=multi-user.target
           EOL"
+          # Setup directories and permissions
+          sudo mkdir -p /opt/django-app /opt/django-app/logs
+          sudo chown -R \$USER:\$USER /opt/django-app
+          
+          # Install Gunicorn
+          python3 -m pip install gunicorn
+
+          # Create systemd service file for Gunicorn
+          sudo tee /etc/systemd/system/gunicorn.service << 'EOL'
+          [Unit]
+          Description=Gunicorn daemon for Django application
+          After=network.target
+
+          [Service]
+          User=$USER
+          Group=$USER
+          WorkingDirectory=/opt/django-app
+          ExecStart=/opt/django-app/venv/bin/gunicorn --workers 3 --bind 0.0.0.0:8000 todoApp.wsgi:application --access-logfile /opt/django-app/logs/access.log --error-logfile /opt/django-app/logs/error.log
+          Restart=always
+
+          [Install]
+          WantedBy=multi-user.target
+          EOL"
 
         # Copy files to web server
         gcloud compute scp --recurse $DEPLOY_DIR/* web-server:/opt/django-app/ --zone=${{ env.ZONE }}
         gcloud compute scp $DEPLOY_DIR/.env web-server:/opt/django-app/ --zone=${{ env.ZONE }}
 
+        # Setup and start Django with Gunicorn
         # Setup and start Django with Gunicorn
         gcloud compute ssh web-server --zone=${{ env.ZONE }} --command "
           cd /opt/django-app && \
@@ -175,4 +215,23 @@
         gcloud compute ssh db-server --zone=${{ env.ZONE }} --command "
           sudo lynis audit system --quick --no-colors > /var/log/lynis-db.log 2>&1"
 
+        echo "Security scans completed and logged"
+          pip install -r requirements.txt gunicorn && \
+          python3 manage.py migrate && \
+          python3 manage.py collectstatic --noinput && \
+          sudo systemctl daemon-reload && \
+          sudo systemctl enable gunicorn && \
+          sudo systemctl restart gunicorn"
+
+    - name: Run Lynis Security Scan
+      if: github.ref == 'refs/heads/main' && github.event_name == 'push'
+      run: |
+        # Run Lynis on web server
+        gcloud compute ssh web-server --zone=${{ env.ZONE }} --command "
+          sudo lynis audit system --quick --no-colors > /opt/django-app/logs/lynis-web.log 2>&1"
+
+        # Run Lynis on db server
+        gcloud compute ssh db-server --zone=${{ env.ZONE }} --command "
+          sudo lynis audit system --quick --no-colors > /var/log/lynis-db.log 2>&1"
+
         echo "Security scans completed and logged"